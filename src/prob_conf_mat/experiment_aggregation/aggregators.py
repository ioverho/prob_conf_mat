from __future__ import annotations
import typing
import warnings

if typing.TYPE_CHECKING:
    import jaxtyping as jtyping

    from prob_conf_mat.utils import RNG

import numpy as np
import scipy
import scipy.stats

from prob_conf_mat.experiment_aggregation.abc import ExperimentAggregator
from prob_conf_mat.experiment_aggregation.heterogeneity import (
    heterogeneity_dl,
    heterogeneity_pm,
)
from prob_conf_mat.stats import truncated_sample

__all__ = [
    "SingletonAggregator",
    "BetaAggregator",
    "GammaAggregator",
    "FEGaussianAggregator",
    "REGaussianAggregator",
    "HistogramAggregator",
]


class SingletonAggregator(ExperimentAggregator):
    """An aggregation to apply to an ExperimentGroup that needs no aggregation.

    For example, the ExperimentGroup only contains one Experiment.

    Essentially just the [identity function](https://en.wikipedia.org/wiki/Identity_function):

    $$f(x)=x$$

    """

    full_name = "Singleton experiment aggregation"
    aliases = ["singleton", "identity"]

    def aggregate(  # noqa: D102
        self,
        experiment_samples: jtyping.Float[np.ndarray, " num_samples num_experiments"],
        bounds: tuple[float, float],
    ) -> jtyping.Float[np.ndarray, " num_samples"]:
        num_samples, num_experiments = experiment_samples.shape

        if num_experiments > 1:
            raise ValueError(
                f"Parameter `num_experiments` > 1. Currently {num_experiments}",
            )

        return experiment_samples[:, 0]


class BetaAggregator(ExperimentAggregator):
    r"""Samples from the beta-conflated distribution.

    Specifically, the aggregate distribution $\text{Beta}(\tilde{\alpha}, \tilde{\beta})$ is
    estimated as:

    $$\begin{aligned}
        \tilde{\alpha}&=\left[\sum_{i=1}^{M}\alpha_{i}\right]-\left(M-1\right) \
        \tilde{\beta}&=\left[\sum_{i=1}^{M}\beta_{i}\right]-\left(M-1\right)
    \end{aligned}$$

    where $M$ is the total number of experiments.

    Uses [`scipy.stats.beta`](https://docs.scipy.org/doc/scipy/reference/generated/scipy.stats.beta.html)
    class to fit beta-distributions.

    Danger: Assumptions:
        - the individual experiment distributions are beta distributed
        - the metrics are bounded, although the range need not be (0, 1)

    References: Read more:
        1. [Hill, T. P. (2008). Conflations Of Probability Distributions: An Optimal Method For
            Consolidating Data From Different Experiments.](http://arxiv.org/abs/0808.1808)
        2. [Hill, T. P., & Miller, J. (2011). How to combine independent data sets for the same quantity.](https://arxiv.org/abs/1005.4978)
        3. ['Beta distribution' on Wikipedia](https://en.wikipedia.org/wiki/Beta_distribution)

    Args:
        estimation_method (str): method for estimating the parameters of the individual
            experiment distributions. Options are 'mle' for maximum-likelihood estimation, or 'mome'
            for the method of moments estimator. MLE tends be more efficient but is difficult
            to estimate

    """

    full_name = "Beta conflated experiment aggregation"
    aliases = ["beta", "beta_conflation"]

    def __init__(self, rng: RNG, *, estimation_method: str = "mle") -> None:
        super().__init__(rng=rng)

        # Honestly should get rid of this
        # MLE is more efficient than MoME, and difference is small
        self.estimation_method = estimation_method

    def aggregate(  # noqa: D102
        self,
        experiment_samples: jtyping.Float[np.ndarray, " num_samples num_experiments"],
        bounds: tuple[float, float],
    ) -> jtyping.Float[np.ndarray, " num_samples"]:
        num_samples, num_experiments = experiment_samples.shape

        if bounds[0] == -float("inf") or bounds[1] == float("inf"):
            raise NotImplementedError(
                "Beta aggregation does not (yet) support metrics with infite bounds.",
            )

        alphas = []
        betas = []
        for per_experiment_samples in experiment_samples.T:
            alpha, beta, _, _ = scipy.stats.beta.fit(
                np.clip(
                    per_experiment_samples,
                    a_min=bounds[0] + 1e-9,
                    a_max=bounds[1] - 1e-9,
                ),
                method=self.estimation_method,
                floc=bounds[0],
                fscale=bounds[1] - bounds[0],
            )

            alphas.append(alpha)
            betas.append(beta)

        conflated_alpha = sum(alphas) - (num_experiments - 1)
        conflated_beta = sum(betas) - (num_experiments - 1)

        # Scipy distributions won't accept the RNG wrapper
        # So pass rng.rng
        conflated_distribution_samples: jtyping.Float[np.ndarray, " num_samples"] = (
            scipy.stats.beta.rvs(
                a=conflated_alpha,
                b=conflated_beta,
                size=num_samples,
                loc=bounds[0],
                scale=bounds[1] - bounds[0],
                random_state=self.rng.rng,
            )
        )  # type: ignore

        # conflated_distribution_samples = (
        #    bounds[1] - bounds[0]
        # ) * conflated_distribution_samples + bounds[0]

        return conflated_distribution_samples


class GammaAggregator(ExperimentAggregator):
    r"""Samples from the Gamma-conflated distribution.

    Specifically, the aggregate distribution $\text{Gamma}(\tilde{\alpha}, \tilde{\beta})$
    ($\alpha$ is the shape, $\beta$ the rate parameter) is estimated as:

    $$\begin{aligned}
        \tilde{\alpha}&=\left[\sum_{i}^{M}\alpha_{i}\right]-(M-1) \
        \tilde{\beta}&=\dfrac{1}{\sum_{i}^{M}\beta_{i}^{-1}}
    \end{aligned}$$

    where $M$ is the total number of experiments.

    An optional `shifted: bool` argument exists to dynamically estimate the support for the
    distribution. Can help fit to individual experiments, but likely minimally impacts the
    aggregate distribution.

    Danger: Assumptions:
        - the individual experiment distributions are gamma distributed

    References: Read more:
        1. [Hill, T. (2008). Conflations Of Probability Distributions: An Optimal Method For Consolidating Data From Different Experiments.](http://arxiv.org/abs/0808.1808)
        2. [Hill, T., & Miller, J. (2011). How to combine independent data sets for the same quantity.](https://arxiv.org/abs/1005.4978)
        3. ['Gamma distribution' on Wikipedia](https://en.wikipedia.org/wiki/Gamma_distribution)

    """  # noqa: E501

    full_name = "Gamma conflated experiment aggregator"
    aliases = ["gamma", "gamma_conflation"]

    def __init__(self, rng: RNG, *, shifted: bool = False) -> None:
        super().__init__(rng=rng)

        self.shifted = shifted

    def aggregate(  # noqa: D102
        self,
        experiment_samples: jtyping.Float[np.ndarray, " num_samples num_experiments"],
        bounds: tuple[float, float],
    ) -> jtyping.Float[np.ndarray, " num_samples"]:
        if bounds[0] < 0 or bounds[1] < 0:
            raise ValueError(
                "Gamma aggregator does not support metrics with negative bounds.",
            )
        num_samples, num_experiments = experiment_samples.shape

        # Estimate the 'loc' variable, i.e. the minimum of the support
        # Improves fit to individual experiment distributions
        # Minimal impact on the conflated distribution
        loc_estimate = np.min(experiment_samples) - 1e-09 if self.shifted else bounds[0]

        # Estimate the shape and rate for each distribution
        alphas = []
        betas = []
        for per_experiment_samples in experiment_samples.T:
            finite_samples = per_experiment_samples[np.isfinite(per_experiment_samples)]

            if finite_samples.shape[0] < 0.9 * per_experiment_samples.shape[0]:
                warnings.warn(
                    "An experiment sample has more than 10% non-finite values.",
                )

            alpha, _, beta = scipy.stats.gamma.fit(
                finite_samples,
                floc=loc_estimate,
            )

            alphas.append(alpha)
            betas.append(beta)

        alphas = np.array(alphas)
        betas = np.array(betas)

        # Estimate the parameters of the conflated distribution
        conflated_alpha = np.sum(alphas) - (num_experiments - 1)
        conflated_beta = 1 / np.sum(1 / betas)

        # Redefine the sampling distribution
        conflated_distribution = scipy.stats.gamma(
            a=conflated_alpha,
            scale=conflated_beta,
            loc=loc_estimate,
        )

        # Sample from the distribution, truncating at the bounds of the metric
        conflated_distribution_samples = truncated_sample(
            sampling_distribution=conflated_distribution,
            bounds=(loc_estimate, bounds[1]),
            rng=self.rng,
            num_samples=num_samples,
        )

        return conflated_distribution_samples


class FEGaussianAggregator(ExperimentAggregator):
    r"""Samples from the Gaussian-conflated distribution.

    This is equivalent to the fixed-effects meta-analytical estimator.

    Uses the inverse variance weighted mean and standard errors. Specifically, the aggregate
    distribution $\mathcal{N}(\tilde{\mu}, \tilde{\sigma})$ is estimated as:

    $$\begin{aligned}
        w_{i}&=\dfrac{\sigma_{i}^{-2}}{\sum_{j}^{M}\sigma_{j}^{-2}} \\
        \tilde{\mu}&=\sum_{i}^{M}w_{i}\mu_{i} \\
<<<<<<< HEAD
        \tilde{\sigma}^2&=\dfrac{1}{\sum_{i}^{M}\sigma_{i}^{-2}}
=======
        \tilde{\sigma^2}&=\dfrac{1}{\sum_{i}^{M}\sigma_{i}^{-2}}
>>>>>>> 05023878
    \end{aligned}$$

    where $M$ is the total number of experiments.

    Danger: Assumptions:
        - the individual experiment distributions are normally (Gaussian) distributed
        - there **is no** inter-experiment heterogeneity present

    References: Read more:
        1. [Hill, T. (2008). Conflations Of Probability Distributions: An Optimal Method For Consolidating Data From Different Experiments.](http://arxiv.org/abs/0808.1808)
        2. [Hill, T., & Miller, J. (2011). How to combine independent data sets for the same quantity.](https://arxiv.org/abs/1005.4978)
        3. [Higgins, J., & Thomas, J. (Eds.). (2023). Cochrane handbook for systematic reviews of interventions.](https://training.cochrane.org/handbook/current/chapter-10#section-10-3)
        4. [Borenstein et al. (2021). Introduction to meta-analysis.](https://www.wiley.com/en-us/Introduction+to+Meta-Analysis%2C+2nd+Edition-p-9781119558354)
        5. ['Meta-analysis' on Wikipedia](https://en.wikipedia.org/wiki/Meta-analysis#Statistical_models_for_aggregate_data)

    """  # noqa: E501

    full_name = "Fixed-effect Gaussian meta-analytical experiment aggregator"
    aliases = ["fe", "fixed_effect", "fe_gaussian", "gaussian", "normal", "fe_normal"]

    def aggregate(  # noqa: D102
        self,
        experiment_samples: jtyping.Float[np.ndarray, " num_samples num_experiments"],
        bounds: tuple[float, float],
    ) -> jtyping.Float[np.ndarray, " num_samples"]:
        num_samples, num_experiments = experiment_samples.shape

        # Estimate the means and variances for each distribution
        means = np.mean(experiment_samples, axis=0)
        variances = np.var(experiment_samples, axis=0, ddof=1)

        # Compute the aggregated mean and variance
        # i.e. the inverse-variance weighted mean
        weights = 1 / variances

        agg_mu = np.sum(weights * means) / np.sum(weights)
        agg_var = 1 / np.sum(weights)

        # Redefine the sampling distribution
        conflated_distribution = scipy.stats.norm(
            loc=agg_mu,
            scale=np.sqrt(agg_var),
        )

        # Sample from the distribution, truncating at the bounds of the metric
        conflated_distribution_samples = truncated_sample(
            sampling_distribution=conflated_distribution,
            bounds=bounds,
            rng=self.rng,
            num_samples=num_samples,
        )

        return conflated_distribution_samples


class REGaussianAggregator(ExperimentAggregator):
    r"""Samples from the Random Effects Meta-Analytical Estimator.

    First uses the standard the inverse variance weighted mean and standard errors as model
    parameters, before debiasing the weights to incorporate inter-experiment heterogeneity.
    As a result, studies with larger standard errors will be upweighted relative to the
    fixed-effects model.

    Specifically, starting with a Fixed-Effects model
<<<<<<< HEAD
    $\mathcal{N}(\tilde{\mu}_{\text{FE}}, \tilde{\sigma}_{\text{FE}})$,
=======
    $\mathcal{N}(\tilde{\mu_{\text{FE}}}, \tilde{\sigma_{\text{FE}}})$,
>>>>>>> 05023878

    $$\begin{aligned}
        w_{i}&=\dfrac{\left(\sigma_{i}^2+\tau^2\right)^{-1}}{\sum_{j}^{M}\left(\sigma_{j}^2+\tau^2\right)^{-1}} \\
        \tilde{\mu}&=\sum_{i}^{M}w_{i}\mu_{i} \\
<<<<<<< HEAD
        \tilde{\sigma}^2&=\dfrac{1}{\sum_{i}^{M}\sigma_{i}^{-2}}
=======
        \tilde{\sigma^2}&=\dfrac{1}{\sum_{i}^{M}\sigma_{i}^{-2}}
>>>>>>> 05023878
    \end{aligned}$$

    where $\tau$ is the estimated inter-experiment heterogeneity, and $M$ is the total number
    of experiments.

    Uses the Paule-Mandel iterative heterogeneity estimator, which does not make a parametric
    assumption. The more common (but biased) DerSimonian-Laird estimator can also be used by setting
    `paule_mandel_heterogeneity: bool = False`.

    If `hksj_sampling_distribution: bool = True`, the aggregated distribution is a more conservative
    $t$-distribution, with degrees of freedom equal to $M-1$. This is especially more conservative
    when there are only a few experiments available, and can substantially increase the aggregated
    distribution's variance.

    Danger: Assumptions:
        - the individual experiment distributions are normally (Gaussian) distributed
        - there **is** inter-experiment heterogeneity present

    References: Read more:
        3. [Higgins, J., & Thomas, J. (Eds.). (2023). Cochrane handbook for systematic reviews of interventions.](https://training.cochrane.org/handbook/current/chapter-10#section-10-3)
        4. [Borenstein et al. (2021). Introduction to meta-analysis.](https://www.wiley.com/en-us/Introduction+to+Meta-Analysis%2C+2nd+Edition-p-9781119558354)
        5. ['Meta-analysis' on Wikipedia](https://en.wikipedia.org/wiki/Meta-analysis#Statistical_models_for_aggregate_data)
        4. [IntHout, J., Ioannidis, J. P., & Borm, G. F. (2014). The Hartung-Knapp-Sidik-Jonkman method for random effects meta-analysis is straightforward and considerably outperforms the standard DerSimonian-Laird method.](https://bmcmedresmethodol.biomedcentral.com/articles/10.1186/1471-2288-14-25)
        5. [Langan et al. (2019). A comparison of heterogeneity variance estimators in simulated random‐effects meta‐analyses.](https://onlinelibrary.wiley.com/doi/full/10.1002/jrsm.1316?casa_token=NcK51p09KsYAAAAA%3A_ZkOpRymLWcDTOK5uv6UCJah6MLuEZ430pJJAENiRq2HF9_K4AlGQqhJ7_akJUig5DxkoiKec1Hdp60)

    Args:
        paule_mandel_heterogeneity (bool): whether to use the Paule-Mandel method for estimating
            inter-experiment heterogeneity, or fallback to the DerSimonian-Laird estimator.
            Defaults to True.
        hksj_sampling_distribution (bool): whether to use the Hartung-Knapp-Sidik-Jonkman corrected
            $t$-distribition as the aggregate sampling distribution.
            Defaults to False.
    """  # noqa: E501

    full_name = "Random-effects Gaussian meta-analytical experiment aggregator"
    aliases = ["re", "random_effect", "re_gaussian", "re_normal"]

    def __init__(
        self,
        rng: RNG,
        *,
        paule_mandel_heterogeneity: bool = True,
        hksj_sampling_distribution: bool = False,
    ) -> None:
        super().__init__(rng=rng)
        self.paule_mandel_heterogeneity = paule_mandel_heterogeneity
        self.hksj_sampling_distribution = hksj_sampling_distribution

    def aggregate(  # noqa: D102
        self,
        experiment_samples: jtyping.Float[np.ndarray, " num_samples num_experiments"],
        bounds: tuple[float, float],
    ) -> jtyping.Float[np.ndarray, " num_samples"]:
        num_samples, num_experiments = experiment_samples.shape

        # Estimate the means and variances for each distribution
        means = np.mean(experiment_samples, axis=0)
        variances = np.var(experiment_samples, axis=0, ddof=1)

        # Estimate the between-experiment variance
        tau2 = heterogeneity_dl(means, variances)
        if self.paule_mandel_heterogeneity:
            tau2 = heterogeneity_pm(
                means,
                variances,
                init_tau2=tau2,
                maxiter=100,
                # This is still *very* new, experimental
                # Leave False for now
                use_viechtbauer_correction=False,
            )

        weights = 1 / (variances + tau2)

        agg_variance = 1 / np.sum(weights)
        agg_mean = np.sum(weights * means) / np.sum(weights)

        if self.hksj_sampling_distribution:
            # Uses t-distrbution instead of normal distribution
            # More conservative for small number of studies
            q = np.sum(weights * np.power(means - agg_mean, 2)) / (num_experiments - 1)

            # HKSJ factor with correction
            # Strictly more conservative than FE model
            # hksj_factor = np.sqrt(q)
            hksj_factor = max(1.0, np.sqrt(q))

            aggregated_distribution = scipy.stats.t(
                df=num_experiments - 1,
                loc=agg_mean,
                scale=hksj_factor * np.sqrt(agg_variance),
            )

        else:
            # Uses Gaussian distrbution
            aggregated_distribution = scipy.stats.norm(
                loc=agg_mean,
                scale=np.sqrt(agg_variance),
            )

        aggregated_distribution_samples = truncated_sample(
            sampling_distribution=aggregated_distribution,
            bounds=bounds,
            rng=self.rng,
            num_samples=num_samples,
        )

        return aggregated_distribution_samples


class HistogramAggregator(ExperimentAggregator):
    r"""Samples from a histogram approximate conflation distribution.

    First bins all individual experiment groups, and then computes the product of the probability
    masses across individual experiments.

    Unlike other methods, this does not make a parametric assumption. However, the resulting
    distribution can 'look' unnatural, and requires overlapping supports within the sample.
    If any experiment assigns 0 probability mass to any bin, the conflated bin will also
    contain 0 probability mass.

    As such, inter-experiment heterogeneity can be a significant problem.

    Uses [numpy.histogram_bin_edges](https://numpy.org/doc/stable/reference/generated/numpy.histogram_bin_edges.html)
    to estimate the number of bin edges needed per experiment, and takes the smallest across all
    experiments for the aggregate distribution.

    Danger: Assumptions:
        - the individual experiment distributions' supports overlap

    References: Read more:
        1. [Hill, T. (2008). Conflations Of Probability Distributions: An Optimal Method For Consolidating Data From Different Experiments.](http://arxiv.org/abs/0808.1808)
        2. [Hill, T., & Miller, J. (2011). How to combine independent data sets for the same quantity.](https://arxiv.org/abs/1005.4978)

    """  # noqa: E501

    full_name = "Histrogram approximated conflation experiment aggregation"
    aliases = ["hist", "histogram"]

    def __init__(
        self,
        rng: RNG,
        pseudo_count_weight: float = 0.1,
    ) -> None:
        super().__init__(rng=rng)

        # This is super arbitrary and should probably be tuned
        self.pseudo_count_weight = pseudo_count_weight

    def aggregate(  # noqa: D102
        self,
        experiment_samples: jtyping.Float[np.ndarray, " num_samples num_experiments"],
        bounds: tuple[float, float],
    ) -> jtyping.Float[np.ndarray, " num_samples"]:
        num_samples, num_experiments = experiment_samples.shape

        # Find the smallest recommended bin width for all experiments
        min_bin_width = float("inf")
        for per_experiment_samples in experiment_samples.T:
            distribution_bins = np.histogram_bin_edges(
                per_experiment_samples,
                bins="auto",
            )

            bin_width = distribution_bins[2] - distribution_bins[1]

            if bin_width < min_bin_width:
                min_bin_width = bin_width

        # Find the support for the aggregated histogram
        # Avoids having lots of zero-count bins
        min_min = np.min(experiment_samples)
        max_max = np.max(experiment_samples)

        found_bins = np.arange(
            start=max(min_min - min_bin_width, bounds[0]),
            stop=min(max_max + 2 * min_bin_width, bounds[1]),
            step=min_bin_width,
        )
        num_bins = found_bins.shape[0]

        # The pseudo-counts should have `pseudo_count_weight` times the weight of the true samples
        smoothing_coeff = 1 / num_bins * self.pseudo_count_weight * num_samples

        conflated_distribution = np.zeros(shape=(num_bins - 1,))
        for per_experiment_samples in experiment_samples.T:
            # Re-compute the histograms along the support of the aggregated distribution
            binned_distribution, bins = np.histogram(
                per_experiment_samples,
                bins=found_bins,
                range=bounds,
            )

            # Estimate the bin probabilities
            log_p_hat = np.log(binned_distribution + smoothing_coeff) - np.log(
                num_samples + smoothing_coeff * num_bins,
            )

            conflated_distribution += log_p_hat

        conflated_distribution = np.exp(
            conflated_distribution - np.logaddexp.reduce(conflated_distribution),
        )

        # Resample the conflated distribution
        # Samples at the midpoint of each bin
        conflated_distribution_samples = self.rng.choice(
            (bins[:-1] + bins[1:]) / 2,  # type: ignore
            size=num_samples,
            p=conflated_distribution,
        )

        # Jitter the values so they fall off the bin midpoints
        bin_noise = self.rng.uniform(
            low=-min_bin_width / 2,
            high=min_bin_width / 2,
            size=num_samples,
        )

        conflated_distribution_samples = np.clip(
            conflated_distribution_samples + bin_noise,
            a_min=bounds[0],
            a_max=bounds[1],
        )

        return conflated_distribution_samples<|MERGE_RESOLUTION|>--- conflicted
+++ resolved
@@ -259,11 +259,7 @@
     $$\begin{aligned}
         w_{i}&=\dfrac{\sigma_{i}^{-2}}{\sum_{j}^{M}\sigma_{j}^{-2}} \\
         \tilde{\mu}&=\sum_{i}^{M}w_{i}\mu_{i} \\
-<<<<<<< HEAD
         \tilde{\sigma}^2&=\dfrac{1}{\sum_{i}^{M}\sigma_{i}^{-2}}
-=======
-        \tilde{\sigma^2}&=\dfrac{1}{\sum_{i}^{M}\sigma_{i}^{-2}}
->>>>>>> 05023878
     \end{aligned}$$
 
     where $M$ is the total number of experiments.
@@ -328,20 +324,12 @@
     fixed-effects model.
 
     Specifically, starting with a Fixed-Effects model
-<<<<<<< HEAD
-    $\mathcal{N}(\tilde{\mu}_{\text{FE}}, \tilde{\sigma}_{\text{FE}})$,
-=======
     $\mathcal{N}(\tilde{\mu_{\text{FE}}}, \tilde{\sigma_{\text{FE}}})$,
->>>>>>> 05023878
 
     $$\begin{aligned}
         w_{i}&=\dfrac{\left(\sigma_{i}^2+\tau^2\right)^{-1}}{\sum_{j}^{M}\left(\sigma_{j}^2+\tau^2\right)^{-1}} \\
         \tilde{\mu}&=\sum_{i}^{M}w_{i}\mu_{i} \\
-<<<<<<< HEAD
-        \tilde{\sigma}^2&=\dfrac{1}{\sum_{i}^{M}\sigma_{i}^{-2}}
-=======
         \tilde{\sigma^2}&=\dfrac{1}{\sum_{i}^{M}\sigma_{i}^{-2}}
->>>>>>> 05023878
     \end{aligned}$$
 
     where $\tau$ is the estimated inter-experiment heterogeneity, and $M$ is the total number
